Package: rpolars
Title: Polars ported to R
<<<<<<< HEAD
Version: 0.4.4
=======
Version: 0.4.5
>>>>>>> 0ffda9ac
Depends: R (>= 4.1.0)
Imports: utils, codetools
Authors@R: 
    person("Soren", "Welling", , "sorhawell@gmail.com", role = c("aut","cre"))
Description: This package aims to port the fast data table Polars to R.
License: MIT + file LICENSE
Encoding: UTF-8
Roxygen: list(markdown = TRUE)
RoxygenNote: 7.2.3
URL: https://github.com/pola-rs/r-polars
Suggests: 
    devtools,
    testthat (>= 3.0.0),
    rextendr,
    data.table,
    pkgdown,
    nanoarrow,
    arrow,
    bench,
    nycflights13,
    patrick
Remotes: nanoarrow=github::apache/arrow-nanoarrow/r
Config/testthat/edition: 3
Collate: 
    'utils.R'
    'extendr-wrappers.R'
    'after-wrappers.R'
    'Field.R'
    'PTime.R'
    'csv.R'
    'dataframe__frame.R'
    'datatype.R'
    'docs.R'
    'expr__categorical.R'
    'expr__datetime.R'
    'expr__expr.R'
    'expr__list.R'
    'expr__meta.R'
    'expr__string.R'
    'expr__struct.R'
    'functions.R'
    'groupby.R'
    'lazy_functions.R'
    'lazyframe__groupby.R'
    'lazyframe__lazy.R'
    'namespace.R'
    'options.R'
    'parquet.R'
    'pkg-nanoarrow.R'
    'rlang.R'
    'rust_result.R'
    'series__series.R'
    'translation.R'
    'vctrs.R'
    'zzz.R'
Config/rextendr/version: 0.2.0.9000<|MERGE_RESOLUTION|>--- conflicted
+++ resolved
@@ -1,10 +1,6 @@
 Package: rpolars
 Title: Polars ported to R
-<<<<<<< HEAD
-Version: 0.4.4
-=======
 Version: 0.4.5
->>>>>>> 0ffda9ac
 Depends: R (>= 4.1.0)
 Imports: utils, codetools
 Authors@R: 
